import setuptools

install_requires = ["taxcalc", "behresp", "dask", "paramtools", "marshmallow"]

with open("README.md", "r") as f:
    long_description = f.read()
version = "0.0.0"
setuptools.setup(
    name="taxbrain",
    version=version,
    author="Anderson Frailey",
    author_email="anderson.frailey@aei.org",
    description="Python library for advanced tax policy analysis",
    long_description=long_description,
    url="https://github.com/PSLmodels/Tax-Brain",
    packages=["taxbrain", "taxbrain.tbi"],
<<<<<<< HEAD
    install_requires=["taxcalc", "behresp", "dask", "bokeh"],
    tests_require=["pytest"],
=======
    install_requires=install_requires,
    tests_require=["pytest", "compdevkit"],
>>>>>>> ede76269
    license="MIT",
    classifiers=[
        "Programming Language :: Python :: 3",
        "Programming Language :: Python :: 3.6",
        "Programming Language :: Python :: 3.7",
        "License :: OSI Approved :: MIT License",
        "Opperating Sytem :: OS Independent"
    ],
    include_package_data=True
)<|MERGE_RESOLUTION|>--- conflicted
+++ resolved
@@ -1,6 +1,7 @@
 import setuptools
 
-install_requires = ["taxcalc", "behresp", "dask", "paramtools", "marshmallow"]
+install_requires = ["taxcalc", "behresp", "dask", "paramtools", "marshmallow",
+                    "bokeh"]
 
 with open("README.md", "r") as f:
     long_description = f.read()
@@ -14,13 +15,8 @@
     long_description=long_description,
     url="https://github.com/PSLmodels/Tax-Brain",
     packages=["taxbrain", "taxbrain.tbi"],
-<<<<<<< HEAD
-    install_requires=["taxcalc", "behresp", "dask", "bokeh"],
-    tests_require=["pytest"],
-=======
     install_requires=install_requires,
     tests_require=["pytest", "compdevkit"],
->>>>>>> ede76269
     license="MIT",
     classifiers=[
         "Programming Language :: Python :: 3",
