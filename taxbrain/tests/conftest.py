import pytest
from taxbrain import TaxBrain


@pytest.fixture(scope="session")
<<<<<<< HEAD
def reform():
    reform = """
        {
            "policy": {
                "_SS_thd50": {"2019": [[50000, 100000, 50000, 50000, 50000]]},
                "_SS_thd85": {"2019": [[50000, 100000, 50000, 50000, 50000]]},
                "_SS_Earnings_thd": {"2019": [400000]},
                "_FICA_ss_trt": {"2020": [0.125],
                                 "2021": [0.126],
                                 "2022": [0.127],
                                 "2023": [0.128],
                                 "2024": [0.129],
                                 "2025": [0.130],
                                 "2026": [0.131],
                                 "2027": [0.132],
                                 "2028": [0.133]}
            }
        }
    """
    return reform


@pytest.fixture(scope="session",)
def tb_static(reform):
    return TaxBrain(2018, 2019, use_cps=True, reform=reform)


@pytest.fixture(scope="session")
def tb_dynamic(reform):
    return TaxBrain(2018, 2019, use_cps=True, reform=reform,
                    behavior={2018: {"BE_sub": 0.25}})
=======
def tb():
    return TaxBrain(2018, 2019, use_cps=True)


@pytest.fixture(scope="session")
def empty_mods():
    return {"consumption": {}, "growdiff_response": {}, "policy": {},
            "growdiff_baseline": {}, "behavior": {}}
>>>>>>> ed7afb0c
<|MERGE_RESOLUTION|>--- conflicted
+++ resolved
@@ -3,7 +3,6 @@
 
 
 @pytest.fixture(scope="session")
-<<<<<<< HEAD
 def reform():
     reform = """
         {
@@ -35,13 +34,9 @@
 def tb_dynamic(reform):
     return TaxBrain(2018, 2019, use_cps=True, reform=reform,
                     behavior={2018: {"BE_sub": 0.25}})
-=======
-def tb():
-    return TaxBrain(2018, 2019, use_cps=True)
 
 
 @pytest.fixture(scope="session")
 def empty_mods():
     return {"consumption": {}, "growdiff_response": {}, "policy": {},
-            "growdiff_baseline": {}, "behavior": {}}
->>>>>>> ed7afb0c
+            "growdiff_baseline": {}, "behavior": {}}