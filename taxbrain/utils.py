"""
Helper functions for the various taxbrain modules
"""
import pandas as pd
import numpy as np
import matplotlib.pyplot as plt
import matplotlib as mpl
import matplotlib.ticker as ticker
from collections import defaultdict
from typing import Union, Tuple

import taxcalc as tc
from .typing import ParamToolsAdjustment, TaxcalcReform, PlotColors


def weighted_sum(df, var, wt="s006"):
    """
    Return the weighted sum of specified variable
    """
    return (df[var] * df[wt]).sum()


def distribution_plot(tb, year, figsize=(6, 4), title=True):
    """
    Create a horizontal bar chart to display the distributional change in
    after tax income
    """
    def find_percs(data, group):
        """
        Find the percentage of people in the data set that saw
        their income change by the given percentages
        """
        pop = data["s006"].sum()
        large_pos_chng = data["s006"][data["pct_change"] > 5].sum() / pop
        small_pos_chng = data["s006"][(data["pct_change"] <= 5) &
                                      (data["pct_change"] > 1)].sum() / pop
        small_chng = data["s006"][(data["pct_change"] <= 1) &
                                  (data["pct_change"] >= -1)].sum() / pop
        small_neg_change = data["s006"][(data["pct_change"] < -1) &
                                        (data["pct_change"] > -5)].sum() / pop
        large_neg_change = data["s006"][data["pct_change"] < -5].sum() / pop

        return (
            large_pos_chng, small_pos_chng, small_chng, small_neg_change,
            large_neg_change
        )

    # extract needed data from the TaxBrain object
    ati_data = pd.DataFrame(
        {"base": tb.base_data[year]["aftertax_income"],
         "reform": tb.reform_data[year]["aftertax_income"],
         "s006": tb.base_data[year]["s006"]}
    )
    ati_data["diff"] = ati_data["reform"] - ati_data["base"]
    ati_data["pct_change"] = (ati_data["diff"] / ati_data["base"]) * 100
    ati_data = ati_data.fillna(0.)  # fill in NaNs for graphing
    # group tupules: (low income, high income, income group name)
    groups = [
        (-9e99, 9e99, "All"),
        (1e6, 9e99, "$1M or More"),
        (500000, 1e6, "$500K-1M"),
        (200000, 500000, "$200K-500K"),
        (100000, 200000, "$100K-200K"),
        (75000, 100000, "$75K-100K"),
        (50000, 75000, "$50K-75K"),
        (40000, 50000, "$40K-50K"),
        (30000, 40000, "$30K-40K"),
        (20000, 30000, "$20K-30K"),
        (10000, 20000, "$10K-20K"),
        (-9e99, 10000, "Less than $10K")
    ]

    plot_data = defaultdict(list)
    # traverse list in reverse to get the axis of the plot in correct order
    for low, high, grp in groups:
        # find income changes by group
        sub_data = ati_data[(ati_data["base"] <= high) &
                            (ati_data["base"] > low)]
        results = find_percs(sub_data, grp)
        plot_data[grp] = results

    legend_labels = [
        "Increase of > 5%", "Increase 1-5%", "Change < 1%",
        "Decrease of 1-5%", "Decrease > 5%"
    ]
    labels = list(plot_data.keys())
    data = np.array(list(plot_data.values()))
    data_cumsum = data.cumsum(axis=1)
    category_colors = plt.get_cmap("GnBu")(
        np.linspace(0.15, 0.85, data.shape[1]))

    fig, ax = plt.subplots(figsize=figsize)
    ax.invert_yaxis()
    ax.set_xlim(0, np.sum(data, axis=1).max())

    for i, (colname, color) in enumerate(zip(legend_labels, category_colors)):
        widths = data[:, i]
        starts = data_cumsum[:, i] - widths
        ax.barh(labels, widths, left=starts, height=0.9,
                label=colname, color=color)
        # add text label
        xcenters = starts + widths / 2
        r, g, b, _ = color
        text_color = "white" if r * g * b < 0.5 else "darkgrey"
        for y, (x, c) in enumerate(zip(xcenters, widths)):
            ax.text(x, y, f"{c * 100:.1f}%", ha="center", va="center",
                    color=text_color)
    ax.legend(bbox_to_anchor=(1, 1), loc="upper left", fontsize="small")
    ax.set_xlabel("Portion of Bin", fontweight="bold")
    ax.set_ylabel("Expanded Income Bin", fontweight="bold")
    ax.get_xaxis().set_major_formatter(
        mpl.ticker.FuncFormatter(lambda x, p: format(f'{int(x * 100)}%'))
    )
    if title:
        title = f"Percentage Change In After Tax Income - {year}"
        ax.set_title(title, fontweight='bold')
    ax.spines["top"].set_visible(False)
    ax.spines["right"].set_visible(False)
    ax.tick_params(axis="y", which="both", length=0, pad=15)

    return fig


def differences_plot(tb, tax_type, figsize=(6, 4), title=True):
    """
    Create a bar chart that shows the change in total liability for a given
    tax
    """
    acceptable_taxes = ["income", "payroll", "combined"]
    msg = f"tax_type must be one of the following: {acceptable_taxes}"
    assert tax_type in acceptable_taxes, msg

    # find change in each tax variable
    tax_vars = ["iitax", "payrolltax", "combined"]
    agg_base = tb.multi_var_table(tax_vars, "base")
    agg_reform = tb.multi_var_table(tax_vars, "reform")
    agg_diff = agg_reform - agg_base

    # transpose agg_diff to make plotting easier
    plot_data = agg_diff.transpose()
    tax_var = tax_vars[acceptable_taxes.index(tax_type)]
    plot_data["color"] = np.where(plot_data[tax_var] < 0, "red", "blue")
    fig, ax = plt.subplots(figsize=figsize)
    ax.grid(True, axis='y', alpha=0.55)
    ax.set_axisbelow(True)
    ax.bar(
        plot_data.index, plot_data["combined"], alpha=0.55,
        color=plot_data["color"]
    )
    if title:
        ax.set_title(f"Change in Aggregate {tax_type.title()} Tax Liability")
    ax.spines["top"].set_visible(False)
    ax.spines["right"].set_visible(False)
    ax.get_yaxis().set_major_formatter(
        mpl.ticker.FuncFormatter(lambda x, p: format(f"${int(x / 1e9):,}b"))
    )
    ax.xaxis.set_ticks(list(plot_data.index))

    return fig


def update_policy(
    policy_obj: tc.Policy,
    reform: Union[TaxcalcReform, ParamToolsAdjustment],
    **kwargs
):
    """
    Convenience method that updates the Policy object with the reform
    dict using the appropriate method, given the reform format.
    """
    if is_paramtools_format(reform):
        policy_obj.adjust(reform, **kwargs)
    else:
        policy_obj.implement_reform(reform, **kwargs)


def is_paramtools_format(reform: Union[TaxcalcReform, ParamToolsAdjustment]):
    """
    Check first item in reform to determine if it is using the ParamTools
    adjustment or the Tax-Calculator reform format.

    If first item is a dict, then it is likely be a Tax-Calculator reform:
    {
        param: {2020: 1000}
    }

    Otherwise, it is likely to be a ParamTools format.

    Returns:
        format (bool): True if reform is likely to be in PT format.
    """
    for param, data in reform.items():
        if isinstance(data, dict):
            return False  # taxcalc reform
        else:
            # Not doing a specific check to see if the value is a list
            # since it could be a list or just a scalar value.
            return True


<<<<<<< HEAD
def lorenz_curve(
    tb,
    year: int,
    var: str,
    figsize: Tuple[Union[int, float], Union[int, float]] = (6, 4),
    xlabel: str = "Cummulative Percentage of Tax Units",
    ylabel: str = "Cummulative Percentage of Income",
    base_color="blue",
    base_linestyle: str = "-",
    reform_color="red",
    reform_linestyle: str = "--",
    dpi: Union[int, float] = 100
):
    """
    Generate a Lorenz Curve

    Parameters
    ----------
    tb: TaxBrain object
    year: year of data you want to use for the lorenz curve
    var: name of the variable to use
    figsize: Tuple representing the size of the figure. (width, height)
    xlabel: x axis label
    ylabel: y axis label
    base_color: color used for the base line
    base_linestyle: linestyle for the base line
    reform_color: color used for the reform line
    reform_linestyle: linestyle for the reform line
    dpi: dots per inch in the fiure. A higher value increases image quality
    """
    data = pd.DataFrame({
        "base": tb.base_data[year][var],
        "reform": tb.reform_data[year][var],
        "wt": tb.base_data[year]["s006"]
    })
    data["wt_base"] = data["base"] * data["wt"]
    data["wt_reform"] = data["reform"] * data["wt"]
    data.sort_values("base", inplace=True)
    data["cwt"] = data["wt"].cumsum()
    data['percentile'] = data["cwt"] / data["wt"].sum()
    # each bin has 1% of the population
    _bins = np.arange(0, 1.01, step=0.01)
    data["bin"] = pd.cut(data['percentile'], bins=_bins)
    gdf = data.groupby("bin")
    base = gdf["wt_base"].sum()
    base = np.where(base < 0, 0, base)
    reform = gdf["wt_reform"].sum()
    reform = np.where(reform < 0, 0, reform)
    plot_data = pd.DataFrame({
        "Base": base.cumsum() / data["wt_base"].sum(),
        "Reform": reform.cumsum() / data["wt_reform"].sum(),
        "Population": gdf["wt"].sum().cumsum() / data["wt"].sum()
    })
    fig, ax = plt.subplots()
    ax.plot([0, 1], [0, 1], c="black", alpha=0.5)  # 45 degree line
    ax.plot(
        plot_data["Population"], plot_data["Base"], c=base_color,
        linestyle=base_linestyle, label="Base"
    )
    ax.plot(
        plot_data["Population"], plot_data["Reform"], c=reform_color,
        linestyle=reform_linestyle, label="Reform"
    )
    ax.legend(loc="upper left")
    ax.set_xlabel(xlabel, fontweight="bold")
    ax.set_ylabel(ylabel, fontweight="bold")
    ax.set_xlim(0, 1)
    ax.set_ylim(0, 1)
=======
def volcano_plot(
    tb,
    year: int,
    y_var: str = "expanded_income",
    x_var: str = "combined",
    min_y: Union[int, float] = 0.01,
    max_y: Union[int, float] = 9e99,
    log_scale: bool = True,
    increase_color: PlotColors = "#F15FE4",
    decrease_color: PlotColors = "#41D6C2",
    dotsize: Union[int, float] = .75, 
    alpha: float = 0.5,
    figsize: Tuple[Union[int, float], Union[int, float]] = (6, 4),
    dpi: Union[int, float] = 100,
    xlabel: str = "Change in Tax Liability",
    ylabel: str = "Expanded Income"
):
    """
    Create a volacnoe plot to show change in tax tax liability

    Parameters
    ----------
    tb: TaxBrain instance
    year: year for the plot
    min_y: minimum amount for the y variable to be included in the plot
    max_y: maximum amount for the y variable to be included in the plot
    y_var: variable on the y axis
    x_var: variable on the x axis
    log_scale: boolean value to indicate if the y-axis should use a log scale.
               If this is true, min_inc must be >= 0
    increase_color: color to use for dots when x increases
    decrease_color: color to use for dots when x decrease
    dotsize: size of the dots in the scatter plot
    alpha: attribute for transparency of the dots
    figsize: tuple containing the figure size of the plot: (width, height)
    dpi: dots per inch in the figure. A higher value increases image quality
    xlabel: label on the x axis
    ylabel: label on the y axis
    """
    def log_axis(x, pos):
        """
        Converts y-axis log values
        """
        return f"${np.exp(x):,.0f}"

    def axis_formatter(x, pos):
        if x >= 0:
            return f"${x:,.0f}"
        else:
            return f"-${abs(x):,.0f}"

    if log_scale and min_y < 0:
        msg = "`min_y` must be >= 0 when `log_scale` is true"
        raise ValueError(msg)
    _y = tb.base_data[year][y_var]
    _x_change = tb.reform_data[year][x_var] - tb.base_data[year][x_var]
    mask = np.logical_and(_y >= min_y, _y <= max_y)
    y = _y[mask]
    x_change = _x_change[mask]
    colors = [increase_color if x >= 0 else decrease_color for x in x_change]
    xformatter = ticker.FuncFormatter(axis_formatter)
    yformatter = ticker.FuncFormatter(axis_formatter)
    if log_scale:
        yformatter = ticker.FuncFormatter(log_axis)
        y = np.log(y)
    fig, ax = plt.subplots(figsize=figsize)
    ax.scatter(x_change, y, c=colors, s=dotsize, alpha=alpha)
    ax.axvline(0, color='black', alpha=0.5)
    ax.grid(True, linestyle="--")
    ax.xaxis.set_major_formatter(xformatter)
    ax.xaxis.set_tick_params(rotation=25)
    ax.yaxis.set_major_formatter(yformatter)
    ax.set_xlabel(xlabel, fontweight="bold")
    ax.set_ylabel(ylabel, fontweight="bold")
>>>>>>> 65f9bdd6

    return fig<|MERGE_RESOLUTION|>--- conflicted
+++ resolved
@@ -198,7 +198,6 @@
             return True
 
 
-<<<<<<< HEAD
 def lorenz_curve(
     tb,
     year: int,
@@ -206,9 +205,9 @@
     figsize: Tuple[Union[int, float], Union[int, float]] = (6, 4),
     xlabel: str = "Cummulative Percentage of Tax Units",
     ylabel: str = "Cummulative Percentage of Income",
-    base_color="blue",
+    base_color: PlotColors = "blue",
     base_linestyle: str = "-",
-    reform_color="red",
+    reform_color: PlotColors = "red",
     reform_linestyle: str = "--",
     dpi: Union[int, float] = 100
 ):
@@ -267,7 +266,8 @@
     ax.set_ylabel(ylabel, fontweight="bold")
     ax.set_xlim(0, 1)
     ax.set_ylim(0, 1)
-=======
+
+
 def volcano_plot(
     tb,
     year: int,
@@ -342,6 +342,5 @@
     ax.yaxis.set_major_formatter(yformatter)
     ax.set_xlabel(xlabel, fontweight="bold")
     ax.set_ylabel(ylabel, fontweight="bold")
->>>>>>> 65f9bdd6
 
     return fig